from .schema import _Schema
from einops import rearrange


def assert_match(*tensors):
    sizes = {}
    failure = False
    for t in tensors:
        shape = t.vshape
        for i, k in t._schema.enum_all():
            v = shape[i]
            if v == 1:
                continue
            if k in sizes:
                failure = failure or sizes[k] != v
            else:
                sizes[k] = v
    assert not failure, " ".join([str(t._sizes) for t in tensors])


class NamedTensorBase:
    """
    Attributes:
        tensor: The raw tensor data
        dims: Tuple of unique dimension names associated with this array.
        ndim: Number of dimensions
        sizes: The raw dimension sizes
        shape: Ordered mapping from dimension names to lengths.
    """

    def __init__(self, tensor, names, mask=0):
        self._tensor = tensor
        self._schema = _Schema.build(names, mask)
        assert len(self._tensor.shape) == len(self._schema._names), (
            "Tensor has %d dim, but only %d names"
            % (len(self._tensor.shape), len(self._schema._names))
        )
<<<<<<< HEAD
        for name in self._schema._names:
            assert name.isalnum(), "dim name %s must be alphanumeric" % name
=======
>>>>>>> 4d4416fa

    @property
    def dims(self):
        "Return the dim names for the tensor"
        return tuple(self._schema._names)

    @property
    def vshape(self):
        "The raw dim size for the tensor."
        return tuple(self._tensor.size())

    @property
    def shape(self):
        "The ordered dict of available dimensions."
        return self._schema.ordered_dict(self._tensor.size())

    def __repr__(self):
        return "NamedTensor(\n\t%s,\n\t%s)" % (
            self._tensor,
            self._schema._names,
        )

    def size(self, dim):
        "Return the raw shape of the tensor"
        i = self._schema.get(dim)
        return self._tensor.size(i)

    def assert_size(self, **kwargs):
        "Return the raw shape of the tensor"
        for dim, v in kwargs.items():
            i = self._schema.get(dim)
            assert self._tensor.size(i) == v, (
                "Size of %s should be %d, got %d"
                % (dim, v, self._tensor.size(i))
            )
        return self

    @property
    def values(self):
        "The raw underlying tensor object."
        return self._tensor

    def _new(self, tensor, drop=None, add=None, updates={}, mask=None):
        return self.__class__(
            tensor,
            self._schema.drop(drop).update(updates)._names
            + (() if not add else add),
            self._schema._masked if mask is None else mask,
        )

    def _to_einops(self):
        return self._schema._to_einops()

    def mask_to(self, name):
        if name == "":
            return self._new(self._tensor, mask=0)
        else:
            return self._new(self._tensor, mask=self._schema.get(name) + 1)

    def stack(self, dims, name):
        "Stack any number of existing dimensions into a single new dimension."
        for dim in dims:
            self._schema.get(dim)
        return self._merge(dims, name)

    def split(self, dim, names, **dim_sizes):
        "Split an of existing dimension into new dimensions."
        return self._split(dim, names, dim_sizes)

    def rename(self, dim, name):
        "Rename a dimension."
        return self._split(dim, (name,), {})

    def transpose(self, *dims):
        "Return a new DataArray object with transposed dimensions."
        for dim in dims:
            self._schema.get(dim)
        to_dims = (
            tuple((d for d in self._schema._names if d not in dims)) + dims
        )
        recipe = "%s -> %s" % (self._to_einops(), " ".join(to_dims))
        tensor = rearrange(self._tensor, recipe)
        return self.__class__(tensor, to_dims)

    # Todo: fix arg names
    def _merge(self, names, dim):
        s = ""
        ex = []
        first = True
        for d in self._schema._names:
            if d not in names:
                s += " " + d
                ex.append(d)
            elif first:
                s += " (" + " ".join(names) + ")"
                ex.append(dim)
                first = False
        tensor = rearrange(
            self._tensor, "%s -> %s" % (self._schema._to_einops(), s)
        )
        return self.__class__(tensor, ex)

    def _split(self, dim, names, size_dict):
        query = ""
        ex = []
        for i, d in self._schema.enum_all():
            if d != dim:
                query += " " + d
                ex.append(d)
            else:
                query += " (" + " ".join(names) + ")"
                ex += names

        tensor = rearrange(
            self._tensor,
            "%s -> %s" % (query, " ".join(ex)),
            **{d: size_dict[d] for d in names if d in size_dict}
        )
        return self.__class__(tensor, ex)

    def _rearrange(self, term):
        assert ")" not in term
        recipe = "%s -> %s" % (self._to_einops(), term)
        tensor = rearrange(self._tensor, recipe)
        return self.__class__(tensor, term)

    def __len__(self):
        return len(self._tensor)

    def _promote(self, dims):
        "Move dims to the front of the line"
        term = " ".join(
            [d for d in self._schema._names if d not in dims]
            + dims.split()[1:]
        )
        return self._rearrange(term)

    def _force_order(self, names):
        """ Forces self to take order in names, adds 1-size dims if needed """
        s = ""
        ex = []
        for d in names:
            if d not in self._schema._names:
                ex.append(d)
                s += " ()"
            else:
                ex.append(d)
                s += " " + d
        tensor = rearrange(self._tensor, "%s -> %s" % (self._to_einops(), s))
        return self.__class__(tensor, ex)

    def _broadcast_order(self, other):
        """ Outputs a shared order (list) that works for self and other """
        order = []
        for d in other._schema._names:
            if d not in self._schema._names:
                order.append(d)
        for d in self._schema._names:
            order.append(d)
        return order

    def _mask_broadcast_order(self, main):
        """
        If broadcasting possible from self (mask) to main, outputs a shared order.
        Otherwise errors and prints dimensions that exist in mask but not in main.
        """

        to_be_broadcasted = set(self._schema._names)
        broadcasted_to = set(main._schema._names)

        diff = to_be_broadcasted.difference(broadcasted_to)
        diff_string = ", ".join(diff)

        assert len(diff) == 0, (
            "Attemped to broadcast mask but unable to broadcast dimensions %s"
            % diff_string
        )

        return self._broadcast_order(main)<|MERGE_RESOLUTION|>--- conflicted
+++ resolved
@@ -35,11 +35,6 @@
             "Tensor has %d dim, but only %d names"
             % (len(self._tensor.shape), len(self._schema._names))
         )
-<<<<<<< HEAD
-        for name in self._schema._names:
-            assert name.isalnum(), "dim name %s must be alphanumeric" % name
-=======
->>>>>>> 4d4416fa
 
     @property
     def dims(self):
